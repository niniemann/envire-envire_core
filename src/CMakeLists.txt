find_package(Boost COMPONENTS serialization filesystem)


set(headers items/ItemBase.hpp
            items/Item.hpp
            items/Frame.hpp
            items/Transform.hpp
            items/Environment.hpp
            items/AlignedBoundingBox.hpp
            items/RandomGenerator.hpp
            items/SpatialItem.hpp
            items/BoundingVolume.hpp
            graph/GraphExceptions.hpp
            graph/GraphVisitors.hpp
            graph/GraphViz.hpp
            graph/TreeView.hpp
            graph/GraphTypes.hpp
            graph/Graph.hpp
            graph/TransformGraph.hpp
            graph/EnvireGraph.hpp
            events/GraphEvent.hpp
            events/GraphEventSubscriber.hpp
            events/GraphEventDispatcher.hpp
            events/GraphEventPublisher.hpp
            events/EdgeAddedEvent.hpp
            events/EdgeModifiedEvent.hpp
            events/EdgeRemovedEvent.hpp
            events/ItemAddedEvent.hpp
            events/ItemRemovedEvent.hpp
            events/FrameAddedEvent.hpp
            events/FrameRemovedEvent.hpp
            events/GraphItemEventDispatcher.hpp
            serialization/Serialization.hpp
            serialization/SerializationHandle.hpp
            serialization/SerializationRegistration.hpp
            serialization/ItemHeader.hpp
            serialization/BinaryBufferHelper.hpp
<<<<<<< HEAD
            serialization/SerializableConcept.hpp
            util/Demangle.hpp)
=======
            util/Demangle.hpp
            util/Exceptions.hpp)
>>>>>>> 3ef36d93

            
set(sources items/ItemBase.cpp
            items/AlignedBoundingBox.cpp
            events/GraphEventPublisher.cpp
            events/GraphEventDispatcher.cpp
            events/GraphEventSubscriber.cpp
            graph/EnvireGraph.cpp
            serialization/Serialization.cpp)
            
set(deps_pkg_config base-types)

if(ENABLE_PLUGINS)

  set(headers ${headers}
              plugin/ClassLoader.hpp
              plugin/Plugin.hpp
              plugin/PluginInfo.hpp
              plugin/PluginManager.hpp)
  set(sources ${sources}
              plugin/ClassLoader.cpp
              plugin/PluginManager.cpp)
  set(deps_pkg_config ${deps_pkg_config} class_loader tinyxml)
  
endif()

             

rock_library(envire_core
    HEADERS ${headers}
    SOURCES ${sources}
    DEPS_CMAKE Boost Glog
    DEPS_PKGCONFIG ${deps_pkg_config})


install(FILES
    all
    DESTINATION include/envire_core)<|MERGE_RESOLUTION|>--- conflicted
+++ resolved
@@ -35,13 +35,9 @@
             serialization/SerializationRegistration.hpp
             serialization/ItemHeader.hpp
             serialization/BinaryBufferHelper.hpp
-<<<<<<< HEAD
             serialization/SerializableConcept.hpp
-            util/Demangle.hpp)
-=======
             util/Demangle.hpp
             util/Exceptions.hpp)
->>>>>>> 3ef36d93
 
             
 set(sources items/ItemBase.cpp
