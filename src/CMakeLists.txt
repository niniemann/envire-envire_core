rock_library(envire_core
    HEADERS ItemBase.hpp
            Item.hpp
            Frame.hpp
            Transform.hpp
            Environment.hpp
            TransformGraph.hpp
            TransformGraphTypes.hpp
            TransformGraphExceptions.hpp
<<<<<<< HEAD
            TransformGraphVisitors.hpp
=======
>>>>>>> 03ace9eb
            GraphViz.hpp
            SpatialItem.hpp
            BoundingVolume.hpp
            ClassLoader.hpp
            AlignedBoundingBox.hpp
            DummyItem.hpp
            RandomGenerator.hpp
            events/GraphEvent.hpp
            events/GraphEventSubscriber.hpp
            events/GraphEventDispatcher.hpp
            events/GraphEventPublisher.hpp
            events/TransformAddedEvent.hpp
            events/TransformModifiedEvent.hpp
            events/TransformRemovedEvent.hpp
            events/ItemAddedEvent.hpp
            
    SOURCES ItemBase.cpp
            ClassLoader.cpp
            BoundingVolume.cpp
            AlignedBoundingBox.cpp
            DummyItem.cpp
            events/GraphEventPublisher.cpp
            events/GraphEventDispatcher.cpp
            TransformGraph.cpp            
    DEPS_CMAKE Boost
    DEPS_PKGCONFIG base-types class_loader)
    <|MERGE_RESOLUTION|>--- conflicted
+++ resolved
@@ -7,10 +7,7 @@
             TransformGraph.hpp
             TransformGraphTypes.hpp
             TransformGraphExceptions.hpp
-<<<<<<< HEAD
             TransformGraphVisitors.hpp
-=======
->>>>>>> 03ace9eb
             GraphViz.hpp
             SpatialItem.hpp
             BoundingVolume.hpp
