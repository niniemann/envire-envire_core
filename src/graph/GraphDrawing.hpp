//
// Copyright (c) 2015, Deutsches Forschungszentrum für Künstliche Intelligenz GmbH.
// All rights reserved.
//
// Redistribution and use in source and binary forms, with or without
// modification, are permitted provided that the following conditions are met:
//
// * Redistributions of source code must retain the above copyright notice, this
//   list of conditions and the following disclaimer.
//
// * Redistributions in binary form must reproduce the above copyright notice,
//   this list of conditions and the following disclaimer in the documentation
//   and/or other materials provided with the distribution.
//
// THIS SOFTWARE IS PROVIDED BY THE COPYRIGHT HOLDERS AND CONTRIBUTORS "AS IS"
// AND ANY EXPRESS OR IMPLIED WARRANTIES, INCLUDING, BUT NOT LIMITED TO, THE
// IMPLIED WARRANTIES OF MERCHANTABILITY AND FITNESS FOR A PARTICULAR PURPOSE ARE
// DISCLAIMED. IN NO EVENT SHALL THE COPYRIGHT HOLDER OR CONTRIBUTORS BE LIABLE
// FOR ANY DIRECT, INDIRECT, INCIDENTAL, SPECIAL, EXEMPLARY, OR CONSEQUENTIAL
// DAMAGES (INCLUDING, BUT NOT LIMITED TO, PROCUREMENT OF SUBSTITUTE GOODS OR
// SERVICES; LOSS OF USE, DATA, OR PROFITS; OR BUSINESS INTERRUPTION) HOWEVER
// CAUSED AND ON ANY THEORY OF LIABILITY, WHETHER IN CONTRACT, STRICT LIABILITY,
// OR TORT (INCLUDING NEGLIGENCE OR OTHERWISE) ARISING IN ANY WAY OUT OF THE USE
// OF THIS SOFTWARE, EVEN IF ADVISED OF THE POSSIBILITY OF SUCH DAMAGE.
//

#pragma once

#include <fstream> // std::ofstream

#include <envire_core/graph/EnvireGraph.hpp>
#include <boost/graph/graphviz.hpp>
#include <boost/algorithm/string.hpp>
#include <envire_core/util/Demangle.hpp>

namespace envire { namespace core
{

    template <class PROP_MAP>
    class EnvireGraphVertexWriter
    {
    public:
        EnvireGraphVertexWriter(PROP_MAP propMap) : propMap(propMap){}
        
        template <class VERTEX>
        void operator()(std::ostream &out, const VERTEX& v) const
        {
            const Frame& frame = propMap[v];
            
            out << "[shape=record, label=\"{{"
                << frame.getId()
                <<   "|" << frame.calculateTotalItemCount() << "}";
                
            for(const auto& itemPair : frame.items)
            {
                std::string typeName = demangleTypeName(itemPair.first);
                typeName = escapeAngleBraces(typeName);
                out << "| {" << typeName  << "|" << itemPair.second.size() << "}";
            }
            out << "}\"" << ",style=filled,fillcolor=lightblue]";           
        }
    private:
        PROP_MAP propMap;
    };
    
    template <class PROP_MAP>
    class GenericVertexWriter
    {
    public:
        GenericVertexWriter(PROP_MAP propMap) : propMap(propMap){}
        
        template <class VERTEX>
        void operator()(std::ostream &out, const VERTEX& v) const
        {
            const auto& vertex = propMap[v];
            
            out << "[shape=record, label=\"{{"
                << vertex.toString() << "}"
                << "}\"" << ",style=filled,fillcolor=lightblue]";           
        }
    private:
        PROP_MAP propMap;
    };
    
    template <class PROP_MAP>
    class EnvireGraphEdgeWriter
    {
    public:
        EnvireGraphEdgeWriter(PROP_MAP propMap) : propMap(propMap){}
        
        template <class EDGE>
        void operator()(std::ostream &out, const EDGE& e) const
        {
            const Transform& tf = propMap[e];
            out << "[label=\"" << tf.time.toString(::base::Time::Seconds) <<
            boost::format("\\nt: (%.2f %.2f %.2f)\\nr: (%.2f %.2f %.2f %.2f)") % tf.transform.translation.x() % tf.transform.translation.y() % tf.transform.translation.z()
            % tf.transform.orientation.w() % tf.transform.orientation.x() % tf.transform.orientation.y() % tf.transform.orientation.z()
            << "\""
            << ",shape=ellipse,color=red,style=filled,fillcolor=lightcoral]";
        }
    private:
        PROP_MAP propMap;
    };
    
    template <class PROP_MAP>
    class GenericEdgeWriter
    {
    public:
        GenericEdgeWriter(PROP_MAP propMap) : propMap(propMap){}
        
        template <class EDGE>
        void operator()(std::ostream &out, const EDGE& e) const
        {
            const auto& edge = propMap[e];
            out << "[label=\"" << edge.toString() << "\"" 
                << ",shape=ellipse,color=red,style=filled,fillcolor=lightcoral]";
        }
    private:
        PROP_MAP propMap;
    };


    class GraphPropWriter
    {
    public:
        GraphPropWriter(){}
        void operator()(std::ostream &out) const
        {
            //out<< "graph[rankdir=LR,splines=ortho];\n";
            out<< "graph[size=\"88,136\", ranksep=3.0, nodesep=2.0, fontname=\"Helvetica\", fontsize=8];\n";
        }
    };


    /**@class GraphViz
     * Creates .dot graphs for all Graphs that follow the concepts specified in 
     * graph/GraphTypes.hpp
     * */
    class GraphDrawing
    {

    protected:
        
        template <class PROP_MAP>
        static EnvireGraphVertexWriter<PROP_MAP> makeEnvireGraphVertexWriter(PROP_MAP propMap)
        {
            return EnvireGraphVertexWriter<PROP_MAP>(propMap);
        }
        
        template <class PROP_MAP>
        static GenericVertexWriter<PROP_MAP> makeGenericVertexWriter(PROP_MAP propMap)
        {
            return GenericVertexWriter<PROP_MAP>(propMap);
        }
        
        template <class PROP_MAP>
        static EnvireGraphEdgeWriter<PROP_MAP> makeEnvireGraphEdgeWriter(PROP_MAP propMap)
        {
            return EnvireGraphEdgeWriter<PROP_MAP>(propMap);
        }
        
        template <class PROP_MAP>
        static GenericEdgeWriter<PROP_MAP> makeGenericEdgeWriter(PROP_MAP propMap)
        {
            return GenericEdgeWriter<PROP_MAP>(propMap);
        }
        
    public:
      
        static void write(const EnvireGraph& graph, std::ostream& out)
        {
            boost::write_graphviz(out, graph,
                    makeEnvireGraphVertexWriter(boost::get(boost::vertex_bundle, graph)),
                    makeEnvireGraphEdgeWriter(boost::get(boost::edge_bundle, graph)),
                    GraphPropWriter());       
        }
        
        template <class FRAME_PROP>
        static void write(const TransformGraph<FRAME_PROP>& graph, std::ostream& out)
        {
            boost::write_graphviz(out, graph,
                    makeGenericVertexWriter(boost::get(boost::vertex_bundle, graph)),
                    makeEnvireGraphEdgeWriter(boost::get(boost::edge_bundle, graph)),
                    GraphPropWriter());       
        }
        
            template <class EDGE_PROP, class FRAME_PROP>
        static void write(const Graph<EDGE_PROP, FRAME_PROP>& graph, std::ostream& out)
        {
            boost::write_graphviz(out, graph,
                    makeGenericVertexWriter(boost::get(boost::vertex_bundle, graph)),
                    makeGenericEdgeWriter(boost::get(boost::edge_bundle, graph)),
                    GraphPropWriter());       
        }
        
        
        template <class T>
        static void write(const T& graph, const std::string& filename = "")
        {
            std::streambuf * buf;
            std::ofstream of;

            if(!filename.empty())
            {
<<<<<<< HEAD
                const GraphTraits::vertex_descriptor src = graph.getSourceVertex(*it);
                const GraphTraits::vertex_descriptor tar = graph.getTargetVertex(*it);
                
                if(nodes.find(src) == nodes.end())
                {
                    ogdf::node n = outGraph.newNode();
                    nodes[src] = n;
                    const std::string label = graph.getFrameProperty(graph.getFrameId(src)).toString();; 
                    outAttributes.label(n) = label;
                    size_t numLines = std::count(label.begin(), label.end(), '\n');
                    ++numLines; //at least one line
                    //FIXME shouldnt be constant
                    outAttributes.width(n) = 200;
                    outAttributes.height(n) = 20;
                    outAttributes.fillPattern(n) = ogdf::FillPattern::None;
                }
                
                if(nodes.find(tar) == nodes.end())
                {
                    ogdf::node n = outGraph.newNode();
                    nodes[tar] = n;
                    const std::string label = graph.getFrameProperty(graph.getFrameId(tar)).toString();; 
                    outAttributes.label(n) = label;
                    size_t numLines = std::count(label.begin(), label.end(), '\n');
                    ++numLines; //at least one line
                    outAttributes.width(n) = 200;
                    outAttributes.height(n) = 20;
                    outAttributes.fillPattern(n) = ogdf::FillPattern::None;
                }
                
                ogdf::edge edge = outGraph.newEdge(nodes[src], nodes[tar]);
                
                const std::string edgeLabel = graph.getEdgeProperty(*it).toString();
                outAttributes.label(edge) = edgeLabel;
=======
                of.open(filename.c_str());
                buf = of.rdbuf();
>>>>>>> 905062d8
            }
            else
            {
                buf = std::cout.rdbuf();
            }

            /** Print graph **/
            std::ostream out(buf);
            write(graph, out);
        }
    };
}}<|MERGE_RESOLUTION|>--- conflicted
+++ resolved
@@ -202,45 +202,8 @@
 
             if(!filename.empty())
             {
-<<<<<<< HEAD
-                const GraphTraits::vertex_descriptor src = graph.getSourceVertex(*it);
-                const GraphTraits::vertex_descriptor tar = graph.getTargetVertex(*it);
-                
-                if(nodes.find(src) == nodes.end())
-                {
-                    ogdf::node n = outGraph.newNode();
-                    nodes[src] = n;
-                    const std::string label = graph.getFrameProperty(graph.getFrameId(src)).toString();; 
-                    outAttributes.label(n) = label;
-                    size_t numLines = std::count(label.begin(), label.end(), '\n');
-                    ++numLines; //at least one line
-                    //FIXME shouldnt be constant
-                    outAttributes.width(n) = 200;
-                    outAttributes.height(n) = 20;
-                    outAttributes.fillPattern(n) = ogdf::FillPattern::None;
-                }
-                
-                if(nodes.find(tar) == nodes.end())
-                {
-                    ogdf::node n = outGraph.newNode();
-                    nodes[tar] = n;
-                    const std::string label = graph.getFrameProperty(graph.getFrameId(tar)).toString();; 
-                    outAttributes.label(n) = label;
-                    size_t numLines = std::count(label.begin(), label.end(), '\n');
-                    ++numLines; //at least one line
-                    outAttributes.width(n) = 200;
-                    outAttributes.height(n) = 20;
-                    outAttributes.fillPattern(n) = ogdf::FillPattern::None;
-                }
-                
-                ogdf::edge edge = outGraph.newEdge(nodes[src], nodes[tar]);
-                
-                const std::string edgeLabel = graph.getEdgeProperty(*it).toString();
-                outAttributes.label(edge) = edgeLabel;
-=======
                 of.open(filename.c_str());
                 buf = of.rdbuf();
->>>>>>> 905062d8
             }
             else
             {
