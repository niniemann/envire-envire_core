/**\file TransformTree.hpp
 *
 * This class provided stores and manages the transformation graph
 *
 * @author Javier Hidalgo Carrio et. al (see THANKS  for the full Author list)
 * See LICENSE for the license information
 */
#pragma once

#include <boost/uuid/uuid.hpp>
#include <cassert>
#include <string>
#include <typeindex>
#include <typeinfo>
#include <type_traits>


#include "TransformGraphTypes.hpp"
#include "TransformGraphExceptions.hpp"
#include "TransformGraphVisitors.hpp"
#include <envire_core/events/GraphEventPublisher.hpp>
#define BOOST_RESULT_OF_USE_DECLTYPE
#include <boost/iterator/transform_iterator.hpp>
#include <envire_core/util/MetaProgramming.hpp>
#include <envire_core/events/ItemAddedEvent.hpp>
#include <envire_core/events/ItemRemovedEvent.hpp>


namespace envire { namespace core
{
    /**
     * A tree-like graph structure.
     * Each vertex contains a labeled Frame. The label must be unique.
     *
     * @warning Do **not** manipulate the graph directly using boost functions.
     *          If you do that you will **break** the event system.
     *          I.e. others will not be notified about the changes to the graph.
     *          Instead use the methods provided by this class for manipulation.
     * 
     * @see test/transform_graph_test.cpp for usage examples.     
     *
     * Methods Naming convention
     * Overloading boost methods uses delimited separated
     * words, new methods use Camel Case separated words
     *    
    */
    class TransformGraph : public LabeledTransformGraph, public GraphEventPublisher,
                           public TreeUpdatePublisher
    {
    public:
        /**Transform iterator used to down cast from ItemBase to @p T while
         * iterating */
        template<class T>
        using ItemIterator = boost::transform_iterator<ItemBaseCaster<typename T::element_type>, std::vector<ItemBase::Ptr>::const_iterator, T>;

        TransformGraph(envire::core::Environment const &environment = Environment());
        
        
        /** Adds an unconnected frame to the graph.
         * 
         * @throw FrameAlreadyExistsException if the frame already exists
         */
        void addFrame(const FrameId& frame);

        /**Adds a transform from frame @p origin to frame @p target.
         * If the frames do not exist, they will be created.
         * If the transform already exists, it will **not** be updated.
         *
         * Causes a TransformAddedEvent.
         * Causes FrameAddedEvents if the frames did not exist before. Those events
         * will occur **before** the TransformAddedEvent.
         *
         * The inverse transform will be added automatically.
         *
         * @throw TransformAlreadyExistsException if the transformation already exists.*/
        void addTransform(const FrameId& origin, const FrameId& target,
                          const Transform& tf);
        void addTransform(const vertex_descriptor origin, const vertex_descriptor target,
                          const Transform& tf);

        /**Updates the value of the transform from @p origin to
         * @p target and the inverse transformation according to @p tf.
         * Both frames need to exist beforehand.
         * A direct transformation has to exist between @p orign and @p target
         * for this method to work.
         *
         * Causes a TransformUpdated event.
         *
         * @throw UnknownTransformException if no direct transformation between
         *                                  @p origin and @p target exists.
         * @throw UnknownFrameException if @p origin or @p target do not exist.
         */
        void updateTransform(const FrameId& origin, const FrameId& target,
                             const Transform& tf);
        void updateTransform(const vertex_descriptor origin,
                             const vertex_descriptor target, const Transform& tf);

        /**Removes the transform between @p origin and @p target as well as
         * the transform between @p target and @p origin.
         *
         * Causes TransformRemoved event.
         *
         * @throw UnknownTransformException if the transformation doesn't exist */
        void removeTransform(const FrameId& origin, const FrameId& target);

<<<<<<< HEAD
        /** @return the transform between a and b. Calculating it if necessary.
         * @throw UnknownTransformException if the transformation doesn't exist
         * @throw UnknownFrameException if the @p origin or @p target does not exist*/
=======
        /** @return the transform between @p origin and @p target.
         *          Calculating it if necessary.
         * @throw UnknownTransformException if the transformation doesn't exist*/
>>>>>>> 6727ddcc
        const Transform getTransform(const FrameId& origin, const FrameId& target) const;
        const Transform getTransform(const vertex_descriptor origin, const vertex_descriptor target) const;

         /** @return the transform between a and b. Calculating it if necessary.
         * @throw UnknownTransformException if the transformation doesn't exist
         * @throw UnknownFrameException if the @p origin or @p target does not exist*/
        const Transform getTransform(const FrameId& origin, const FrameId& target, const TreeView &view) const;
        const Transform getTransform(const vertex_descriptor origin, const vertex_descriptor target, const TreeView &view) const;


        /** @return the edge between frame @p origin and @p target
         *  @throw UnknownTransformException if there is no such edge  */
        edge_descriptor getEdge(const FrameId& origin, const FrameId& target) const;

        /** @return a reference to the frame identified by the id.
         *  @throw UnknownFrameException if the frame id is invalid **/
        const envire::core::Frame& getFrame(const FrameId& frame) const;
        const envire::core::Frame& getFrame(const vertex_descriptor desc) const;

        /** @return the frame id of the specified @p vertex */
        const envire::core::FrameId& getFrameId(const vertex_descriptor vertex) const;

        /**Removes @p item from @p frame.
         *  Causes ItemRemovedEvent.
         * @throw UnknownFrameException if the frame does not exist.
         * @throw UnknownItemException if the item is not part of the frame's
         *                             item list.
         * @param T should be ItemBase::PtrType<X> where X is derived from ItemBase
         * @note Invalidates all iterators of type ItemIterator<ItemBase::PtrType<T>> for the
         *       specified @p frame.
         * @return A pair of iterators. The first one points to the element that
         *         comes after @p item and the second one points to the end of the
         *         list.*/ 
        template <class T>
        std::pair<TransformGraph::ItemIterator<T>, TransformGraph::ItemIterator<T>>
        removeItemFromFrame(const FrameId& frameId, ItemIterator<T> item);
        
        /**Searches for @p item in @p frame and removes it if present.
         * Causes ItemRemovedEvent.
         * @throw UnknownFrameException if the @ frame does not exist.
         * @throw UnknownItemException if the @p frame does not contain the @p item.
         * @note Invalidates all iterators of type ItemIterator<ItemBase::PtrType<T>> for the
         *       specified @p frame.
         *       I.e. you cannot iterate over all items and use this method at the same time.
         * */
        template <class T>
        void removeItemFromFrame(const FrameId& frameId, ItemBase::PtrType<T> item);
        
        
        /**Disconnects @p frame from the Graph.
         * I.e. all transformations from and to @p frame will be removed.
         * @throw UnknownFrameException if the frame does not exist. */
        void disconnectFrame(const FrameId& frame);
        
        /**Removes @p frame from the Graph.
         * A frame can only be removed if there are no transforms connected to
         * or coming from that frame.
         * @throw UnknownFrameException if the frame does not exist.
         * @ŧhrow FrameStillConnectedException if there are still transforms
         *                                     coming from or leading to this
         *                                     frame. */
        void removeFrame(const FrameId& frame);
        
        /**Removes all items from @p frame.
         * Causes ItemRemovedEvent for each item that is removd.
         * @throw UnknownFrameException if the frame does not exist.    */
        void clearFrame(const FrameId& frame);
<<<<<<< HEAD

        /**Builds a tree containing all vertices that are accessible starting
=======
        
        /**Builds a TreeView containing all vertices that are accessible starting
>>>>>>> 6727ddcc
         * from @p root.  */
        TreeView getTree(const vertex_descriptor root) const;
        
        /**Builds a TreeView containing all vertices that are accessible starting
         * from @p rootId.
         * @throw UnknownFrameException if the frame does not exist */
        TreeView getTree(const FrameId rootId) const;
        
        /**Builds a TreeView containing all vertices that are accessible starting
         * from @p root and writes it to @p outView.
         * if @p keepTreeUpdated is true, the TransformGraph will retain a pointer
         * to @p outView and update it whenenver transformations are added or removed.
         * If the TreeView is destroyed it will automatically unsubscribe from
         * the graph. The view can also be unsubscribed manually by calling
         * unsubscribeTreeView()*/
        void getTree(const vertex_descriptor root, const bool keepTreeUpdated, TreeView* outView);
        void getTree(const FrameId rootId, const bool keepTreeUpdated, TreeView* outView);
        
        
        /**Returns the shortest path from @p origin to @p target.
         * Returns an empty vector if the path doesn't exist.
         * @throw UnknownFrameException if @p orign or @p target don't exist */
        std::vector<FrameId> getPath(FrameId origin, FrameId target);
        
        vertices_size_type num_vertices() const;
        edges_size_type num_edges() const;
        
         /** Adds @p item to the item list of the specified frame 
         *  Causes ItemAddedEvent.
         *  @throw UnknownFrameException if the frame id is invalid
         *  @param T type of the item that should be added. The item has to 
         *           be of type ItemBase::PtrType<U> where U derives from ItemBase */
        template<class T>
        void addItemToFrame(const FrameId& frame, T item);
        
        /**Returns all items of type @p T that are stored in @p frame.
         * @throw UnknownFrameException if the @p frame id is invalid.
         * @param T has to be of type ItemBase::PtrType<X> where X derives from ItemBase.
         * @return a pair iterators [begin, end]. If no items of type @p T
         *         exist, both iterators are equal and invalid */
        template<class T>
        const std::pair<ItemIterator<T>, ItemIterator<T>> getItems(const FrameId& frame) const;
        template<class T>
        const std::pair<ItemIterator<T>, ItemIterator<T>> getItems(const vertex_descriptor frame) const;
        
        /**Convenience method that returns the @p i'th item of type @p T from @p frame.
         * @throw UnknownFrameException if the @p frame id is invalid.
         * @throw NoItemsOfTypeInFrameException if no items of type @p T exist in the frame.
         * @throw std::out_of_range if @p i is out of range*/
        template <class T>
        const T getItem(const FrameId& frame, const int i = 0) const;
        template <class T>
        const T getItem(const vertex_descriptor frame, const int i = 0) const;
        
        
        
        /** @return true if the @p frame contains at least on item of type @p T
         *  @throw UnknownFrameException if the @p frame id is invalid.*/
        template <class T>
        bool containsItems(const FrameId& frame) const;
        template <class T>
        bool containsItems(const vertex_descriptor frame) const;
        
        /** @return the number if items of type @p T in @p frame.
         *  @throw UnknownFrameException if the @p frame id is invalid.*/
        template <class T>
        size_t getItemCount(const FrameId& frame) const;
        template <class T>
        size_t getItemCount(const vertex_descriptor vd) const;        
        
        const vertex_descriptor source(const edge_descriptor edge) const;
        const vertex_descriptor target(const edge_descriptor edge) const;
        
        /**Gets the vertex corresponding to @p frame.
         * @throw UnknownFrameException if the frame does not exist */
        vertex_descriptor getVertex(const FrameId& frame) const;
        
        /**Unsubscribe @p view from TreeView updates */
        virtual void unsubscribeTreeView(TreeView* view);
        
    protected:
        using EdgePair = std::pair<edge_descriptor, bool>;
      
         /**@brief Add a vertex
         * @note the frame's name must be unique. */
        vertex_descriptor add_vertex(const FrameId& frameId);

        /**@brief Add an Edge
         * Add an edge between two vertices.
         *
         * Causes TransformAddedEvent or TransformModifiedEvent.
         *
         * @return an edge descriptor pointing to the new edge and a boolean.
         *         The boolean is false if the edge already existed.
         *         In that case no new edge was added, instead the existing
         *         edge was updated.
         */
        edge_descriptor add_edge(const vertex_descriptor node_from,
                                 const vertex_descriptor node_to,
                                 const envire::core::Transform &tf,
                                 const FrameId& originName,
                                 const FrameId& targetName);
        

        /**Sets the transform value and causes transformModified event. */
        void updateTransform(edge_descriptor ed, const Transform& tf);
        
        /** @return A range that contains all items of type @p T in frame @p frame
         **/
        template<class T>
        const std::pair<TransformGraph::ItemIterator<T>, TransformGraph::ItemIterator<T>> 
        getItemsInternal(const vertex_descriptor frame, const FrameId& frameId) const;
        
        /**@see addTransform(origin, target, tf) */
        void addTransform(const FrameId& origin, const FrameId& target,
                          vertex_descriptor originDesc, vertex_descriptor targetDesc,
                          const Transform& tf);
        
        /**Update all subscribed TreeViews with the new edge.
         * @note When adding a new transform the back-edge is added to the graph
         *       as well. I.e. for each transform two edges are added to the graph.
         *       However only one of the edges should be added to the tree,
         *       because the tree does not care about edge direction.
         *       It does not matter whether you add the back-edge or the edge
         *       to the tree as long as you do ***not*** add both.
         */
        void addEdgeToTreeViews(edge_descriptor newEdge) const;
        void addEdgeToTreeView(edge_descriptor newEdge, TreeView* view) const;
        
        /**Returns true if an edge between a and b exists in @p view.
         * @note only call this method if you are sure that both a and b
         *       are part of the tree. Otherwise it will crash*/
        bool edgeExists(const vertex_descriptor a, const vertex_descriptor b,
                        const TreeView * view) const;
        
    private:
        /**Ensures that T is ItemBase::PtrType<X> where X derives from ItemBase  */
        template <class T>
        static void checkItemType();
        
        /** @throw UnknownFrameException if the frame does not exist */
        void checkFrameValid(const FrameId& frame) const;
        
        /**TreeViews that need to be updated when the graph is modified */
        std::vector<TreeView*> subscribedTreeViews;

    };
    
    template <class T>
    void TransformGraph::checkItemType()
    {
        using ItemType = typename extract_value_type<T>::value_type;
        static_assert(std::is_same<T, ItemBase::PtrType<ItemType>>::value,
            "Item should be of type ItemBase::PtrType<T>");
        static_assert(std::is_base_of<ItemBase, ItemType>::value,
            "Item is of type ItemBase::PtrType<T> but T does not derive from ItemBase"); 
    }

    
    template <class T>
    void TransformGraph::addItemToFrame(const FrameId& frame, T item)
    {
        checkItemType<T>();
        checkFrameValid(frame);

        (*this)[frame].frame.items[std::type_index(typeid(T))].push_back(item);
        ItemBase::Ptr baseItem = boost::dynamic_pointer_cast<ItemBase>(item);
        notify(ItemAddedEvent(frame, baseItem, std::type_index(typeid(T))));
    }
    
    template<class T>
    const std::pair<TransformGraph::ItemIterator<T>, TransformGraph::ItemIterator<T>>
    TransformGraph::getItems(const FrameId& frame) const
    {
        checkItemType<T>();
        const vertex_descriptor desc = vertex(frame);
        if(desc == null_vertex())
        {
            throw UnknownFrameException(frame);
        }

        return getItemsInternal<T>(desc, frame);
    }
    
    template<class T>
    const std::pair<TransformGraph::ItemIterator<T>, TransformGraph::ItemIterator<T>> 
    TransformGraph::getItems(const vertex_descriptor frame) const
    {
        checkItemType<T>();
        return getItemsInternal<T>(frame, getFrameId(frame));
    }  
    
    template<class T>
    const std::pair<TransformGraph::ItemIterator<T>, TransformGraph::ItemIterator<T>> 
    TransformGraph::getItemsInternal(const vertex_descriptor frame, const FrameId& frameId) const
    {
        // T has to be ItemBase::PtrType<X> where X derives ItemBase for this method to work
        const Frame::ItemMap& items = graph()[frame].frame.items;
        const std::type_index key(typeid(T));
        
        if(items.find(key) == items.end())
        {
            ItemIterator<T> invalid;
            return std::make_pair(invalid, invalid);
        }
        
        auto begin = items.at(std::type_index(typeid(T))).begin();
        auto end = items.at(std::type_index(typeid(T))).end();
        assert(begin != end); //if a list exists it should not be empty
        
        ItemIterator<T> beginIt(begin, ItemBaseCaster<typename T::element_type>()); 
        ItemIterator<T> endIt(end, ItemBaseCaster<typename T::element_type>()); 
        return std::make_pair(beginIt, endIt);        
    }
    
    template <class T>
    const T TransformGraph::getItem(const FrameId& frame, const int i) const
    {
        checkItemType<T>();
        const vertex_descriptor vd = getVertex(frame); //may throw
        return getItem<T>(vd, i);

    }
    
    template <class T>
    const T TransformGraph::getItem(const vertex_descriptor frame, const int i) const
    {
        checkItemType<T>();
        const std::unordered_map<std::type_index, Frame::ItemList>& items = graph()[frame].frame.items;
        const std::type_index key(typeid(T));
        if(items.find(key) == items.end())
        {
            throw NoItemsOfTypeInFrameException(getFrameId(frame), typeid(T).name());
        }
        const Frame::ItemList& list = items.at(std::type_index(typeid(T)));
        assert(list.size() > 0); //if everything is implemented correctly empty lists can never exist in the map
        T casted = boost::dynamic_pointer_cast<typename T::element_type>(list.at(i)); //list.at(i) may throw std::out_of_range
        //the cast can only fail if there is a programming error somewhere in here...
        assert(nullptr != casted.get());
        return casted; 
    }
    
    template <class T>
    std::pair<TransformGraph::ItemIterator<T>, TransformGraph::ItemIterator<T>>
    TransformGraph::removeItemFromFrame(const FrameId& frameId, ItemIterator<T> item)
    {
        checkItemType<T>();
        checkFrameValid(frameId);

        Frame& frame = (*this)[frameId].frame;
        const std::type_index key(typeid(T));
        auto mapEntry = frame.items.find(key);
        if(mapEntry == frame.items.end())
        {
            throw NoItemsOfTypeInFrameException(frameId, key.name());
        }
        std::vector<ItemBase::Ptr>& items = mapEntry->second;
        std::vector<ItemBase::Ptr>::const_iterator baseIterator = item.base();
        //HACK This is a workaround for gcc bug 57158.
        //     In C++11 the parameter type of vector::erase changed from iterator
        //     to const_iterator (which is exactly what we need), but  gcc has not
        //     yet implemented that change. 
        std::vector<ItemBase::Ptr>::iterator nonConstBaseIterator = items.begin() + (baseIterator - items.cbegin()); //vector iterator const cast hack
        ItemBase::Ptr deletedItem = *nonConstBaseIterator;//backup item so we can notify the user
        std::vector<ItemBase::Ptr>::const_iterator next = items.erase(nonConstBaseIterator);

        ItemBase::Ptr baseItem = boost::dynamic_pointer_cast<ItemBase>(deletedItem);
        notify(ItemRemovedEvent(frameId, baseItem, key));
        
        ItemIterator<T> nextIt(next, ItemBaseCaster<typename T::element_type>()); 
        ItemIterator<T> endIt(items.cend(), ItemBaseCaster<typename T::element_type>()); 
        
        //remove the map entry if there are no more values in the vector
        if(nextIt == endIt)
        {
          //erase invalidates the iterators that we are about to return, but
          //that doesnt matter because it only happens when they both point
          //to end() anyway.
          frame.items.erase(key);
        }
        
        return std::make_pair(nextIt, endIt);
    }
    
    template <class T>
    void TransformGraph::removeItemFromFrame(const FrameId& frameId, ItemBase::PtrType<T> item)
    {
        static_assert(std::is_base_of<ItemBase, T>::value,
            "T does not derive from ItemBase"); 
        
        checkFrameValid(frameId);
        
        Frame& frame = (*this)[frameId].frame;
        const std::type_index key(typeid(ItemBase::PtrType<T>));
        auto mapEntry = frame.items.find(key);
        if(mapEntry == frame.items.end())
        {
            throw NoItemsOfTypeInFrameException(frameId, key.name());
        }
        std::vector<ItemBase::Ptr>& items = mapEntry->second;
        auto searchResult = std::find(items.begin(), items.end(), item);
        if(searchResult == items.end())
        {
            throw UnknownItemException(frameId, item->getID());
        }
        items.erase(searchResult);
        //remove the map entry if it does not contain any more items
        if(items.size() <= 0)
        {
            frame.items.erase(key);
        }
        ItemBase::Ptr baseItem = boost::dynamic_pointer_cast<ItemBase>(item);
        notify(ItemRemovedEvent(frameId, baseItem, key));
    }   
    
    template <class T>
    bool TransformGraph::containsItems(const FrameId& frameId) const
    {
        checkItemType<T>();
        const vertex_descriptor vd = getVertex(frameId); //may throw
        return containsItems<T>(vd);
    }
    
    template <class T>
    bool TransformGraph::containsItems(const vertex_descriptor vertex) const
    {
        checkItemType<T>();
        const Frame& frame = graph()[vertex].frame;
        const std::type_index key(typeid(T));
        auto mapEntry = frame.items.find(key);
        return mapEntry != frame.items.end();     
    }
    
    template <class T>
    size_t TransformGraph::getItemCount(const FrameId& frameId) const
    {
        checkItemType<T>();
        vertex_descriptor vd = getVertex(frameId);
        return getItemCount<T>(vd);
    }
    
    template <class T>
    size_t TransformGraph::getItemCount(const vertex_descriptor vd) const
    {
        checkItemType<T>();
        const Frame& frame = graph()[vd].frame;
        const std::type_index key(typeid(T));
        auto mapEntry = frame.items.find(key);
        if(mapEntry == frame.items.end())
        {
            return 0;
        }
        else
        {
            return mapEntry->second.size();
        }
    }
    
}}<|MERGE_RESOLUTION|>--- conflicted
+++ resolved
@@ -103,15 +103,9 @@
          * @throw UnknownTransformException if the transformation doesn't exist */
         void removeTransform(const FrameId& origin, const FrameId& target);
 
-<<<<<<< HEAD
         /** @return the transform between a and b. Calculating it if necessary.
          * @throw UnknownTransformException if the transformation doesn't exist
          * @throw UnknownFrameException if the @p origin or @p target does not exist*/
-=======
-        /** @return the transform between @p origin and @p target.
-         *          Calculating it if necessary.
-         * @throw UnknownTransformException if the transformation doesn't exist*/
->>>>>>> 6727ddcc
         const Transform getTransform(const FrameId& origin, const FrameId& target) const;
         const Transform getTransform(const vertex_descriptor origin, const vertex_descriptor target) const;
 
@@ -179,13 +173,8 @@
          * Causes ItemRemovedEvent for each item that is removd.
          * @throw UnknownFrameException if the frame does not exist.    */
         void clearFrame(const FrameId& frame);
-<<<<<<< HEAD
-
-        /**Builds a tree containing all vertices that are accessible starting
-=======
         
         /**Builds a TreeView containing all vertices that are accessible starting
->>>>>>> 6727ddcc
          * from @p root.  */
         TreeView getTree(const vertex_descriptor root) const;
         
