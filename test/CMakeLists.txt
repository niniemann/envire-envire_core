rock_library(VectorPlugin_envire_plugin
    SOURCES vector_plugin.cpp
    DEPS envire_core
    DEPS_PKGCONFIG class_loader)


rock_testsuite(test_suite suite.cpp
    test_plugins.cpp
    test_transform_tree.cpp
    test_labeled_transform_tree.cpp
    DEPS envire_core)
    test_boundary.cpp
    test_dummy_item.cpp
<<<<<<< HEAD
    DEPS_CMAKE Boost
=======
>>>>>>> 9a1dd779
    DEPS envire_core
    DEPS_PKGCONFIG class_loader)

rock_testsuite(test_dummy suite.cpp
    test_dummy_graph.cpp
    test_property_tag.cpp)

<|MERGE_RESOLUTION|>--- conflicted
+++ resolved
@@ -8,13 +8,9 @@
     test_plugins.cpp
     test_transform_tree.cpp
     test_labeled_transform_tree.cpp
-    DEPS envire_core)
     test_boundary.cpp
     test_dummy_item.cpp
-<<<<<<< HEAD
     DEPS_CMAKE Boost
-=======
->>>>>>> 9a1dd779
     DEPS envire_core
     DEPS_PKGCONFIG class_loader)
 
